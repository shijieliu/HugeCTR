--- conflicted
+++ resolved
@@ -10,12 +10,8 @@
     "snapshot": 10000000,
     "snapshot_prefix": "./",
     "eval_interval": 1000,
-<<<<<<< HEAD
-    "eval_batches": 2048,
+    "max_eval_batches": 2048,
     "export_predictions_prefix": "/home/ale/tmp/dcn_predictions"
-=======
-    "max_eval_batches": 2048
->>>>>>> aaffcbfb
   },
   "optimizer": {
     "type": "Adam",
