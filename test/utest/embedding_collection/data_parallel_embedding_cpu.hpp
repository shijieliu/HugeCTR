--- conflicted
+++ resolved
@@ -279,11 +279,8 @@
 
     std::vector<std::unordered_map<key_t, std::vector<float>>> local_reduce_grad_info;
     local_reduce_grad_info.resize(grad_info.size());
-<<<<<<< HEAD
-=======
     std::vector<float> float_top_grad =
         cpu_dp_combiner_backward_per_gpu(gpu_id, top_grads, bucket_range, batch_size);
->>>>>>> 60a161ea
 
     for (size_t idx = 0; idx < local_id_space_list_[gpu_id].size(); ++idx) {
       int id_space = local_id_space_list_[gpu_id][idx];
