root: index
subtrees:
  - caption: HUGECTR
    entries:
      - file: hugectr_user_guide.md
        title: Introduction
      - file: hugectr_core_features.md
        title: Core Features
<<<<<<< HEAD
      - file: hugectr_feature_details_intro.rst
        title: Features in Detail
=======
      - file: hugectr_embedding_training_cache.md
        title: Embedding Training Cache
      - file: hierarchical_parameter_server/index.md
        title: Hierarchical Parameter Server
        entries:
          - file: hugectr_parameter_server.md
            title: HPS Database Backend
          - file: hierarchical_parameter_server/hps_tf_user_guide.md
            title: HPS Plugin for TensorFlow
            entries:
              - file: hierarchical_parameter_server/notebooks/index.md
                title: Notebooks
                entries:
                  - file: hierarchical_parameter_server/notebooks/hierarchical_parameter_server_demo.ipynb
                  - file: hierarchical_parameter_server/notebooks/hps_multi_table_sparse_input_demo.ipynb
                  - file: hierarchical_parameter_server/notebooks/hps_pretrained_model_training_demo.ipynb
                  - file: hierarchical_parameter_server/notebooks/sok_to_hps_dlrm_demo.ipynb
              - file: hierarchical_parameter_server/api/index.rst
                title: API Documentation
>>>>>>> 60a161ea
      - file: performance.md
        title: Performance
      - file: notebooks/index.md
        title: Example Notebooks
        entries:
          - file: notebooks/ecommerce-example.ipynb
          - file: notebooks/movie-lens-example.ipynb
          - file: notebooks/hugectr_criteo.ipynb
          - file: notebooks/hugectr2onnx_demo.ipynb
          - file: notebooks/continuous_training.ipynb
          - file: notebooks/hugectr_wdl_prediction.ipynb
          - file: notebooks/news-example.ipynb
          - file: notebooks/multi_gpu_offline_inference.ipynb
          - file: notebooks/hps_demo.ipynb
          - file: notebooks/training_with_hdfs.ipynb
          - file: notebooks/embedding_training_cache_example.ipynb
          - file: notebooks/embedding_collection.ipynb
      - file: notebooks/multi-modal-data/index.md
        entries:
          - file: notebooks/multi-modal-data/00-Intro
          - file: notebooks/multi-modal-data/01-Download-Convert
          - file: notebooks/multi-modal-data/02-Data-Enrichment
          - file: notebooks/multi-modal-data/03-Feature-Extraction-Poster
          - file: notebooks/multi-modal-data/04-Feature-Extraction-Text
          - file: notebooks/multi-modal-data/05-Create-Feature-Store
          - file: notebooks/multi-modal-data/06-ETL-with-NVTabular
          - file: notebooks/multi-modal-data/07-Training-with-HugeCTR
      - file: api/index.rst
        title: API Documentation
      - file: additional_resources
        entries:
          - file: hugectr_talks_blogs.md
          - file: QAList.md
      - file: release_notes.md
      - file: hugectr_contributor_guide.md
        title: Contributing to HugeCTR<|MERGE_RESOLUTION|>--- conflicted
+++ resolved
@@ -6,10 +6,6 @@
         title: Introduction
       - file: hugectr_core_features.md
         title: Core Features
-<<<<<<< HEAD
-      - file: hugectr_feature_details_intro.rst
-        title: Features in Detail
-=======
       - file: hugectr_embedding_training_cache.md
         title: Embedding Training Cache
       - file: hierarchical_parameter_server/index.md
@@ -29,7 +25,6 @@
                   - file: hierarchical_parameter_server/notebooks/sok_to_hps_dlrm_demo.ipynb
               - file: hierarchical_parameter_server/api/index.rst
                 title: API Documentation
->>>>>>> 60a161ea
       - file: performance.md
         title: Performance
       - file: notebooks/index.md
