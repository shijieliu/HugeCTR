import sys
import os
import argparse
import logging
import numpy as np
import cudf
import glob

logging.basicConfig(format="%(asctime)s %(message)s")
logging.root.setLevel(logging.NOTSET)

CRITEO_CAT_POS = [c for c in range(14, 40)]


def generate_keyset_for_single_file(file, cat_features_pos, cum_slot_size_array):
    df = cudf.read_parquet(file)
    keysets = []
    for i in range(len(cat_features_pos)):
        unique_keys = df.iloc[:, cat_features_pos[i]].unique() + cum_slot_size_array[i]
        keysets.append(set(unique_keys.to_pandas()))
        del unique_keys
    return keysets


def generate_keyset(
    src_dir_path, dst_dir_path, cat_features_pos, slot_size_array, int32_keyset=False
):
    filelist = []
    all_keysets = []
    for _ in range(len(cat_features_pos)):
        all_keysets.append(set())
    cum_slot_size_array = np.cumsum(np.array([0] + slot_size_array[:-1]))
    for file in glob.glob(src_dir_path + "/*.parquet"):
        filelist.append(file)
    for file in filelist:
        cur_keysets = generate_keyset_for_single_file(file, cat_features_pos, cum_slot_size_array)
        for i in range(len(all_keysets)):
            all_keysets[i] = all_keysets[i].union(cur_keysets[i])
    with open(dst_dir_path, "wb") as f:
        int_size = 4 if int32_keyset else 8
        for all_keys in all_keysets:
            for k in all_keys:
                f.write(int(k).to_bytes(int_size, "little", signed=True))
<<<<<<< HEAD
    logging.info('Extracted keyset from {}'.format(src_dir_path))
        
if __name__ == '__main__':
    arg_parser = argparse.ArgumentParser(description='Creating keyset from parquet data')
=======
    logging.info("Extracted keyset from {}".format(src_dir_path))

>>>>>>> 60a161ea

if __name__ == "__main__":
    arg_parser = argparse.ArgumentParser(description="Creating keyset from parquet data")

    arg_parser.add_argument("--src_dir_path", type=str, required=True)
    arg_parser.add_argument("--keyset_path", type=str, required=True)
    arg_parser.add_argument("--cat_features_pos", nargs="*", type=int, required=False)
    arg_parser.add_argument("--slot_size_array", nargs="*", type=int, required=False)
    arg_parser.add_argument("--int32_keyset", type=bool, required=False, default=False)

    args = arg_parser.parse_args()

    src_dir_path = args.src_dir_path
    keyset_path = args.keyset_path
    cat_features_pos = args.cat_features_pos if args.cat_features_pos else CRITEO_CAT_POS
    slot_size_array = args.slot_size_array if args.slot_size_array else [0] * len(cat_features_pos)
    int32_keyset = args.int32_keyset if args.int32_keyset else False

    if os.path.exists(src_dir_path) == False:
        sys.exit("ERROR: the directory '{}' doesn't exist".format(src_dir_path))

    if len(cat_features_pos) != len(slot_size_array):
        sys.exit("ERROR: the cat_features_pos and slot_size_array do not have the same dimension")

    generate_keyset(src_dir_path, keyset_path, cat_features_pos, slot_size_array, int32_keyset)<|MERGE_RESOLUTION|>--- conflicted
+++ resolved
@@ -41,15 +41,8 @@
         for all_keys in all_keysets:
             for k in all_keys:
                 f.write(int(k).to_bytes(int_size, "little", signed=True))
-<<<<<<< HEAD
-    logging.info('Extracted keyset from {}'.format(src_dir_path))
-        
-if __name__ == '__main__':
-    arg_parser = argparse.ArgumentParser(description='Creating keyset from parquet data')
-=======
     logging.info("Extracted keyset from {}".format(src_dir_path))
 
->>>>>>> 60a161ea
 
 if __name__ == "__main__":
     arg_parser = argparse.ArgumentParser(description="Creating keyset from parquet data")
