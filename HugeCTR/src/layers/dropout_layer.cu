/*
 * Copyright (c) 2020, NVIDIA CORPORATION.
 *
 * Licensed under the Apache License, Version 2.0 (the "License");
 * you may not use this file except in compliance with the License.
 * You may obtain a copy of the License at
 *
 *     http://www.apache.org/licenses/LICENSE-2.0
 *
 * Unless required by applicable law or agreed to in writing, software
 * distributed under the License is distributed on an "AS IS" BASIS,
 * WITHOUT WARRANTIES OR CONDITIONS OF ANY KIND, either express or implied.
 * See the License for the specific language governing permissions and
 * limitations under the License.
 */

<<<<<<< HEAD
 #include "HugeCTR/include/layers/dropout_layer.hpp"

 #include <algorithm>
 #include <cstdio>
 #include <ctime>
 #include <functional>
 #include "HugeCTR/include/utils.cuh"
 #include "HugeCTR/include/utils.hpp"

 #include <prims/linalg/binary_op.cuh>


 #ifndef NDEBUG
 #include <iostream>
 #endif
 
 namespace HugeCTR {
 
 namespace {
 /*
 template <typename T>
 __global__ void dropout_kernel(const T* in, const float* mask, T* out, const int len,
                                const float rate, const float scale) {
   for (int i = blockIdx.x * blockDim.x + threadIdx.x; i < len; i += blockDim.x * gridDim.x) {
     out[i] = TypeConvertFunc<T, float>::convert(((1.f - mask[i]) >= rate) *
                                                 TypeConvertFunc<float, T>::convert(in[i]) * scale);
   }
 }*/
 
 }  // end namespace
 
 template <typename T>
 DropoutLayer<T>::DropoutLayer(const std::shared_ptr<Tensor<T>>& in_tensor,
                               const std::shared_ptr<Tensor<T>>& out_tensor, float rate,
                               const curandGenerator_t& curand_generator, int device_id)
     : Layer(device_id),
       rate_(rate),
       scale_(1.0 / (1.0 - rate)),
       mask_(nullptr),
       curand_generator_(curand_generator),
       n_sms_(0) {
   assert(get_size_from_dims(in_tensor->get_dims()) == get_size_from_dims(out_tensor->get_dims()));
   assert(rate_ > 0.f && rate_ < 1.f);
 
   in_tensors_.emplace_back(in_tensor);
   out_tensors_.emplace_back(out_tensor);
 
   CudaDeviceContext context(get_device_id());
   CK_CUDA_THROW_(cudaMalloc(&mask_, in_tensor->get_num_elements() * sizeof(float)));
   CK_CURAND_THROW_(curandSetPseudoRandomGeneratorSeed(curand_generator_, get_seed()));
 
   CK_CUDA_THROW_(cudaDeviceGetAttribute(&n_sms_, cudaDevAttrMultiProcessorCount, get_device_id()));
   assert(n_sms_ > 0);
 }
 
 template <typename T>
 DropoutLayer<T>::~DropoutLayer() {
   if (mask_) {
     cudaFree(mask_);
   }
 }
 
 template <typename T>
 void DropoutLayer<T>::fprop(cudaStream_t stream) {
   CudaDeviceContext context(get_device_id());
   CK_CURAND_THROW_(curandSetStream(curand_generator_, stream));
   CK_CURAND_THROW_(
       curandGenerateUniform(curand_generator_, mask_, in_tensors_[0]->get_num_elements()));
   prop_common(in_tensors_[0]->get_ptr(), out_tensors_[0]->get_ptr(), stream);
 }
 
 template <typename T>
 void DropoutLayer<T>::bprop(cudaStream_t stream) {
   CudaDeviceContext context(get_device_id());
   prop_common(out_tensors_[0]->get_ptr(), in_tensors_[0]->get_ptr(), stream);
 }
 
 template <typename T>
 void DropoutLayer<T>::inference(cudaStream_t stream) {
   CudaDeviceContext context(get_device_id());
   cudaMemcpyAsync(out_tensors_[0]->get_ptr(), in_tensors_[0]->get_ptr(), in_tensors_[0]->get_size(),
                   cudaMemcpyDeviceToDevice, stream);
 }
 
 template <typename T>
 int64_t DropoutLayer<T>::get_seed() const {
   FILE* f = fopen("/dev/urandom", "rb");
   if (f) {
     int64_t seed;
     size_t ret = fread(&seed, 1, sizeof(seed), f);
     fclose(f);
     if (ret == sizeof(seed)) {
       return seed;
     }
   }
   return time(nullptr);
 }
 
 template <typename T>
 void DropoutLayer<T>::prop_common(const T* in, T* out, cudaStream_t stream) {
   int len = in_tensors_[0]->get_num_elements();

   float r = rate_;
   float s = scale_;
   MLCommon::LinAlg::binaryOp(out, in, mask_, len,
               [r, s] __device__(T a, float b) { return T(float((1.f - b) >= r) * float(a) * s); }, stream);

 
 #ifndef NDEBUG
   cudaDeviceSynchronize();
   CK_CUDA_THROW_(cudaGetLastError());
 #endif
 } 
 /*
 template <typename T>
 void DropoutLayer<T>::prop_common(const T* in, T* out, cudaStream_t stream) {
   int len = in_tensors_[0]->get_num_elements();
 
   int grid_size = n_sms_ * 16;
   int block_size = 256;
   dropout_kernel<<<grid_size, block_size, 0, stream>>>(in, mask_, out, len, rate_, scale_);
 
 #ifndef NDEBUG
   cudaDeviceSynchronize();
   CK_CUDA_THROW_(cudaGetLastError());
 #endif
 }*/
 
 template class DropoutLayer<float>;
 template class DropoutLayer<__half>;
 
 }  // namespace HugeCTR 
=======
#include <layers/dropout_layer.hpp>
#include <algorithm>
#include <cstdio>
#include <ctime>
#include <functional>
#include <utils.cuh>
#include <utils.hpp>
#ifndef NDEBUG
#include <iostream>
#endif

namespace HugeCTR {

namespace {

template <typename T>
__global__ void dropout_kernel(const T* in, const float* mask, T* out, const int len,
                               const float rate, const float scale) {
  for (int i = blockIdx.x * blockDim.x + threadIdx.x; i < len; i += blockDim.x * gridDim.x) {
    out[i] = TypeConvertFunc<T, float>::convert(((1.f - mask[i]) >= rate) *
                                                TypeConvertFunc<float, T>::convert(in[i]) * scale);
  }
}

}  // end namespace

template <typename T>
DropoutLayer<T>::DropoutLayer(const std::shared_ptr<Tensor<T>>& in_tensor,
                              const std::shared_ptr<Tensor<T>>& out_tensor, float rate,
                              const curandGenerator_t& curand_generator, int device_id)
    : Layer(device_id),
      rate_(rate),
      scale_(1.0 / (1.0 - rate)),
      mask_(nullptr),
      curand_generator_(curand_generator),
      n_sms_(0) {
  assert(get_size_from_dims(in_tensor->get_dims()) == get_size_from_dims(out_tensor->get_dims()));
  assert(rate_ > 0.f && rate_ < 1.f);

  in_tensors_.emplace_back(in_tensor);
  out_tensors_.emplace_back(out_tensor);

  CudaDeviceContext context(get_device_id());
  CK_CUDA_THROW_(cudaMalloc(&mask_, in_tensor->get_num_elements() * sizeof(float)));
  CK_CURAND_THROW_(curandSetPseudoRandomGeneratorSeed(curand_generator_, get_seed()));

  CK_CUDA_THROW_(cudaDeviceGetAttribute(&n_sms_, cudaDevAttrMultiProcessorCount, get_device_id()));
  assert(n_sms_ > 0);
}

template <typename T>
DropoutLayer<T>::~DropoutLayer() {
  if (mask_) {
    cudaFree(mask_);
  }
}

template <typename T>
void DropoutLayer<T>::fprop(cudaStream_t stream) {
  CudaDeviceContext context(get_device_id());
  CK_CURAND_THROW_(curandSetStream(curand_generator_, stream));
  CK_CURAND_THROW_(
      curandGenerateUniform(curand_generator_, mask_, in_tensors_[0]->get_num_elements()));
  prop_common(in_tensors_[0]->get_ptr(), out_tensors_[0]->get_ptr(), stream);
}

template <typename T>
void DropoutLayer<T>::bprop(cudaStream_t stream) {
  CudaDeviceContext context(get_device_id());
  prop_common(out_tensors_[0]->get_ptr(), in_tensors_[0]->get_ptr(), stream);
}

template <typename T>
void DropoutLayer<T>::inference(cudaStream_t stream) {
  CudaDeviceContext context(get_device_id());
  cudaMemcpyAsync(out_tensors_[0]->get_ptr(), in_tensors_[0]->get_ptr(), in_tensors_[0]->get_size(),
                  cudaMemcpyDeviceToDevice, stream);
}

template <typename T>
int64_t DropoutLayer<T>::get_seed() const {
  FILE* f = fopen("/dev/urandom", "rb");
  if (f) {
    int64_t seed;
    size_t ret = fread(&seed, 1, sizeof(seed), f);
    fclose(f);
    if (ret == sizeof(seed)) {
      return seed;
    }
  }
  return time(nullptr);
}

template <typename T>
void DropoutLayer<T>::prop_common(const T* in, T* out, cudaStream_t stream) {
  int len = in_tensors_[0]->get_num_elements();

  int grid_size = n_sms_ * 16;
  int block_size = 256;
  dropout_kernel<<<grid_size, block_size, 0, stream>>>(in, mask_, out, len, rate_, scale_);

#ifndef NDEBUG
  cudaDeviceSynchronize();
  CK_CUDA_THROW_(cudaGetLastError());
#endif
}

template class DropoutLayer<float>;
template class DropoutLayer<__half>;

}  // namespace HugeCTR
>>>>>>> f56e035f
<|MERGE_RESOLUTION|>--- conflicted
+++ resolved
@@ -14,17 +14,14 @@
  * limitations under the License.
  */
 
-<<<<<<< HEAD
- #include "HugeCTR/include/layers/dropout_layer.hpp"
-
+ #include <layers/dropout_layer.hpp>
  #include <algorithm>
  #include <cstdio>
  #include <ctime>
  #include <functional>
- #include "HugeCTR/include/utils.cuh"
- #include "HugeCTR/include/utils.hpp"
-
- #include <prims/linalg/binary_op.cuh>
+ #include <utils.cuh>
+ #include <HugeCTR/include/utils.hpp>
+ #include <linalg/binary_op.cuh>
 
 
  #ifndef NDEBUG
@@ -146,117 +143,4 @@
  template class DropoutLayer<float>;
  template class DropoutLayer<__half>;
  
- }  // namespace HugeCTR 
-=======
-#include <layers/dropout_layer.hpp>
-#include <algorithm>
-#include <cstdio>
-#include <ctime>
-#include <functional>
-#include <utils.cuh>
-#include <utils.hpp>
-#ifndef NDEBUG
-#include <iostream>
-#endif
-
-namespace HugeCTR {
-
-namespace {
-
-template <typename T>
-__global__ void dropout_kernel(const T* in, const float* mask, T* out, const int len,
-                               const float rate, const float scale) {
-  for (int i = blockIdx.x * blockDim.x + threadIdx.x; i < len; i += blockDim.x * gridDim.x) {
-    out[i] = TypeConvertFunc<T, float>::convert(((1.f - mask[i]) >= rate) *
-                                                TypeConvertFunc<float, T>::convert(in[i]) * scale);
-  }
-}
-
-}  // end namespace
-
-template <typename T>
-DropoutLayer<T>::DropoutLayer(const std::shared_ptr<Tensor<T>>& in_tensor,
-                              const std::shared_ptr<Tensor<T>>& out_tensor, float rate,
-                              const curandGenerator_t& curand_generator, int device_id)
-    : Layer(device_id),
-      rate_(rate),
-      scale_(1.0 / (1.0 - rate)),
-      mask_(nullptr),
-      curand_generator_(curand_generator),
-      n_sms_(0) {
-  assert(get_size_from_dims(in_tensor->get_dims()) == get_size_from_dims(out_tensor->get_dims()));
-  assert(rate_ > 0.f && rate_ < 1.f);
-
-  in_tensors_.emplace_back(in_tensor);
-  out_tensors_.emplace_back(out_tensor);
-
-  CudaDeviceContext context(get_device_id());
-  CK_CUDA_THROW_(cudaMalloc(&mask_, in_tensor->get_num_elements() * sizeof(float)));
-  CK_CURAND_THROW_(curandSetPseudoRandomGeneratorSeed(curand_generator_, get_seed()));
-
-  CK_CUDA_THROW_(cudaDeviceGetAttribute(&n_sms_, cudaDevAttrMultiProcessorCount, get_device_id()));
-  assert(n_sms_ > 0);
-}
-
-template <typename T>
-DropoutLayer<T>::~DropoutLayer() {
-  if (mask_) {
-    cudaFree(mask_);
-  }
-}
-
-template <typename T>
-void DropoutLayer<T>::fprop(cudaStream_t stream) {
-  CudaDeviceContext context(get_device_id());
-  CK_CURAND_THROW_(curandSetStream(curand_generator_, stream));
-  CK_CURAND_THROW_(
-      curandGenerateUniform(curand_generator_, mask_, in_tensors_[0]->get_num_elements()));
-  prop_common(in_tensors_[0]->get_ptr(), out_tensors_[0]->get_ptr(), stream);
-}
-
-template <typename T>
-void DropoutLayer<T>::bprop(cudaStream_t stream) {
-  CudaDeviceContext context(get_device_id());
-  prop_common(out_tensors_[0]->get_ptr(), in_tensors_[0]->get_ptr(), stream);
-}
-
-template <typename T>
-void DropoutLayer<T>::inference(cudaStream_t stream) {
-  CudaDeviceContext context(get_device_id());
-  cudaMemcpyAsync(out_tensors_[0]->get_ptr(), in_tensors_[0]->get_ptr(), in_tensors_[0]->get_size(),
-                  cudaMemcpyDeviceToDevice, stream);
-}
-
-template <typename T>
-int64_t DropoutLayer<T>::get_seed() const {
-  FILE* f = fopen("/dev/urandom", "rb");
-  if (f) {
-    int64_t seed;
-    size_t ret = fread(&seed, 1, sizeof(seed), f);
-    fclose(f);
-    if (ret == sizeof(seed)) {
-      return seed;
-    }
-  }
-  return time(nullptr);
-}
-
-template <typename T>
-void DropoutLayer<T>::prop_common(const T* in, T* out, cudaStream_t stream) {
-  int len = in_tensors_[0]->get_num_elements();
-
-  int grid_size = n_sms_ * 16;
-  int block_size = 256;
-  dropout_kernel<<<grid_size, block_size, 0, stream>>>(in, mask_, out, len, rate_, scale_);
-
-#ifndef NDEBUG
-  cudaDeviceSynchronize();
-  CK_CUDA_THROW_(cudaGetLastError());
-#endif
-}
-
-template class DropoutLayer<float>;
-template class DropoutLayer<__half>;
-
-}  // namespace HugeCTR
->>>>>>> f56e035f
+ }  // namespace HugeCTR 