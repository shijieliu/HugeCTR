/*
 * Copyright (c) 2021, NVIDIA CORPORATION.
 *
 * Licensed under the Apache License, Version 2.0 (the "License");
 * you may not use this file except in compliance with the License.
 * You may obtain a copy of the License at
 *
 *     http://www.apache.org/licenses/LICENSE-2.0
 *
 * Unless required by applicable law or agreed to in writing, software
 * distributed under the License is distributed on an "AS IS" BASIS,
 * WITHOUT WARRANTIES OR CONDITIONS OF ANY KIND, either express or implied.
 * See the License for the specific language governing permissions and
 * limitations under the License.
 */

#pragma once
#include <collectives/all_reduce_comm.hpp>
#include <collectives/ib_comm.hpp>
#include <cpu_resource.hpp>
#include <device_map.hpp>
#include <gpu_resource.hpp>
#include <resource_manager_base.hpp>
#include <rmm/mr/device/device_memory_resource.hpp>

namespace HugeCTR {

#ifdef ENABLE_MPI
class MPILifetimeService {
 private:
  MPILifetimeService() {
    MPI_Initialized(&mpi_preinitialized_);
<<<<<<< HEAD
    //TODO: logs must be reactivated after resolving the lib dependency
=======
    // TODO: logs must be reactivated after resolving the lib dependency
>>>>>>> 60a161ea
    if (mpi_preinitialized_) {
      // HCTR_LOG(WARNING, ROOT,
      //          "MPI was already initialized somewhere elese. Lifetime service disabled.\n");
    } else {
      MPI_Init(nullptr, nullptr);
      // HCTR_LOG(INFO, ROOT, "MPI initialized from native backend.\n");
      // HCTR_LOG(WARNING, ROOT,
      //          "\nMPI can only be initialized once per process. If HugeCTR is run on top of\n"
<<<<<<< HEAD
      //          "Python, unexpected things might happen if other other packages are used that rely\n"
      //          "on MPI. If you experience problems, try adding \"from mpi4py import MPI\" in your\n"
      //          "Python script before importing HugeCTR.\n");
=======
      //          "Python, unexpected things might happen if other other packages are used that\n"
      //          "rely on MPI. If you experience problems, try adding \"from mpi4py import MPI\"\n"
      //          "in your Python script before importing HugeCTR.\n");
>>>>>>> 60a161ea
    }
  }

  MPILifetimeService(const MPILifetimeService&) = delete;
  MPILifetimeService& operator=(const MPILifetimeService&) = delete;

 public:
  virtual ~MPILifetimeService() {
    if (!mpi_preinitialized_) {
      HCTR_MPI_THROW(MPI_Finalize());
      HCTR_LOG(INFO, ROOT, "MPI finalization done.\n");
    }
  }

  static void init() {
    static std::unique_ptr<MPILifetimeService> instance;
    static std::once_flag once_flag;
    std::call_once(once_flag, []() { instance.reset(new MPILifetimeService()); });
  }

 private:
  int mpi_preinitialized_ = 0;
};
#endif

/**
 * @brief Second-level ResourceManager interface
 *
 * The second level resource manager interface shared by training and inference
 */
class ResourceManager : public ResourceManagerBase {
 public:
  static std::shared_ptr<ResourceManager> create(
      const std::vector<std::vector<int>>& visible_devices, unsigned long long seed,
      DeviceMap::Layout layout = DeviceMap::LOCAL_FIRST);
  virtual int get_num_process() const = 0;
  virtual int get_process_id() const = 0;
  virtual int get_master_process_id() const = 0;
  virtual bool is_master_process() const = 0;
  virtual const std::shared_ptr<CPUResource>& get_local_cpu() const = 0;
  virtual const std::vector<int>& get_local_gpu_device_id_list() const = 0;
  const virtual std::vector<std::shared_ptr<GPUResource>>& get_local_gpus() const = 0;
  virtual int get_process_id_from_gpu_global_id(size_t global_gpu_id) const = 0;
  virtual size_t get_gpu_local_id_from_global_id(size_t global_gpu_id) const = 0;
  virtual size_t get_gpu_global_id_from_local_id(size_t local_gpu_id) const = 0;
  virtual bool p2p_enabled(int src_dev, int dst_dev) const = 0;
  virtual bool all_p2p_enabled() const = 0;

  virtual DeviceMap::Layout get_device_layout() const = 0;

  virtual const std::shared_ptr<rmm::mr::device_memory_resource>&
  get_device_rmm_device_memory_resource(int local_gpu_id) const = 0;

#ifdef ENABLE_MPI
  virtual void init_ib_comm() = 0;
  virtual IbComm* get_ib_comm() const = 0;
  virtual void set_ready_to_transfer() = 0;
#endif
  virtual void set_ar_comm(AllReduceAlgo algo, bool use_mixed_precision) = 0;
  virtual AllReduceInPlaceComm* get_ar_comm() const = 0;
};
}  // namespace HugeCTR<|MERGE_RESOLUTION|>--- conflicted
+++ resolved
@@ -30,11 +30,7 @@
  private:
   MPILifetimeService() {
     MPI_Initialized(&mpi_preinitialized_);
-<<<<<<< HEAD
-    //TODO: logs must be reactivated after resolving the lib dependency
-=======
     // TODO: logs must be reactivated after resolving the lib dependency
->>>>>>> 60a161ea
     if (mpi_preinitialized_) {
       // HCTR_LOG(WARNING, ROOT,
       //          "MPI was already initialized somewhere elese. Lifetime service disabled.\n");
@@ -43,15 +39,9 @@
       // HCTR_LOG(INFO, ROOT, "MPI initialized from native backend.\n");
       // HCTR_LOG(WARNING, ROOT,
       //          "\nMPI can only be initialized once per process. If HugeCTR is run on top of\n"
-<<<<<<< HEAD
-      //          "Python, unexpected things might happen if other other packages are used that rely\n"
-      //          "on MPI. If you experience problems, try adding \"from mpi4py import MPI\" in your\n"
-      //          "Python script before importing HugeCTR.\n");
-=======
       //          "Python, unexpected things might happen if other other packages are used that\n"
       //          "rely on MPI. If you experience problems, try adding \"from mpi4py import MPI\"\n"
       //          "in your Python script before importing HugeCTR.\n");
->>>>>>> 60a161ea
     }
   }
 
