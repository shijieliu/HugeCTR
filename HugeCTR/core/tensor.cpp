--- conflicted
+++ resolved
@@ -17,17 +17,10 @@
 
 #include <iostream>
 
-<<<<<<< HEAD
-#include "buffer.hpp"
-#include "core.hpp"
-#include "macro.hpp"
-#include "resource_manager.hpp"
-=======
 #include "HugeCTR/include/utils.hpp"
 #include "buffer.hpp"
 #include "core.hpp"
 #include "macro.hpp"
->>>>>>> 60a161ea
 
 namespace core {
 using HugeCTR::CudaDeviceContext;
@@ -199,10 +192,6 @@
   copy_bytes(nbytes(), get(), device(), other.get(), other.device(), stream);
 }
 
-<<<<<<< HEAD
-Tensor Tensor::to(std::shared_ptr<CoreResourceManager> core, Device device,
-                  std::optional<cudaStream_t> stream) const {
-=======
 template <typename T>
 void Tensor::to(std::vector<T> *other, cudaStream_t stream) const {
   other->clear();
@@ -214,7 +203,6 @@
 
 Tensor Tensor::to(std::shared_ptr<CoreResourceManager> core, Device device,
                   cudaStream_t stream) const {
->>>>>>> 60a161ea
   BufferPtr buffer_ptr = GetBuffer(core);
   Tensor t = buffer_ptr->reserve(get_dimensions(), device, dtype());
   buffer_ptr->allocate();
