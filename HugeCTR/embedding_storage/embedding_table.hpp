--- conflicted
+++ resolved
@@ -42,13 +42,6 @@
   virtual void clear() = 0;
 
   virtual void set_learning_rate(float lr) = 0;
-<<<<<<< HEAD
-
-  // virtual void scatter_update(const Tensor &indices, const Tensor &grad_ev,
-  //                             const Tensor &grad_ev_offset, const Tensor &src_idx,
-  //                             HugeCTR::OptParams opt_params, bool has_duplicate_indices) {}
-=======
->>>>>>> 60a161ea
 };
 
 class IDynamicEmbeddingTable : public IEmbeddingTable {
